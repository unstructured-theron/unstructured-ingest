--- conflicted
+++ resolved
@@ -1,6 +1,9 @@
-<<<<<<< HEAD
-## 0.0.16-dev1
-=======
+## 0.0.23-dev0
+
+### Fixes
+
+* **Update Sharepoint Creds and Expected docs**
+
 ## 0.0.22
 
 ### Enhancements
@@ -52,7 +55,6 @@
 * **Add constraint on pydantic** Make sure the version of pydantic being used with this repo pulls in the earliest version that introduces generic Secret, since this is used heavily.
 
 ## 0.0.15
->>>>>>> e629e92e
 
 ### Fixes
 
