<<<<<<< HEAD
## 0.0.15-dev4
=======
## 0.0.15
>>>>>>> a673535a

### Fixes

* **Model serialization with nested models** Logic updated to properly handle serializing pydantic models that have nested configs with secret values.
* **Sharepoint permission config requirement** The sharepoint connector was expecting the permission config, even though it should have been optional.
* **Sharepoint CLI permission params made optional

### Enhancements

* **Migrate airtable connector to v2**
* **Support iteratively deleting cached content** Add a flag to delete cached content once it's no longer needed for systems that are limited in memory.

## 0.0.14

### Enhancements

* **Support async batch uploads for pinecone connector**
* **Migrate embedders** Move embedder implementations from the open source unstructured repo into this one.

### Fixes

* **Misc. Onedrive connector fixes**

## 0.0.13

### Fixes

* **Pinecone payload size fixes** Pinecone destination now has a limited set of properties it will publish as well as dynamically handles batch size to stay under 2MB pinecone payload limit.

## 0.0.12

### Enhancements

### Fixes

* **Fix invalid `replace()` calls in uncompress** - `replace()` calls meant to be on `str` versions of the path were instead called on `Path` causing errors with parameters.

## 0.0.11

### Enhancements

* **Fix OpenSearch connector** OpenSearch connector did not work when `http_auth` was not provided

## 0.0.10

### Enhancements

* "Fix tar extraction" - tar extraction function assumed archive was gzip compressed which isn't true for supported `.tar` archives. Updated to work for both compressed and uncompressed tar archives.

## 0.0.9

### Enhancements

* **Chroma dict settings should allow string inputs**
* **Move opensearch non-secret fields out of access config**
* **Support string inputs for dict type model fields** Use the `BeforeValidator` support from pydantic to map a string value to a dict if that's provided. 
* **Move opensearch non-secret fields out of access config

### Fixes

**Fix uncompress logic** Use of the uncompress process wasn't being leveraged in the pipeline correctly. Updated to use the new loca download path for where the partitioned looks for the new file.  


## 0.0.8

### Enhancements

* **Add fields_to_include option for Milvus Stager** Adds support for filtering which fields will remain in the document so user can align document structure to collection schema.
* **Add flatten_metadata option for Milvus Stager** Flattening metadata is now optional (enabled by default) step in processing the document.

## 0.0.7

### Enhancements

* **support sharing parent multiprocessing for uploaders** If an uploader needs to fan out it's process using multiprocessing, support that using the parent pipeline approach rather than handling it explicitly by the connector logic.  
* **OTEL support** If endpoint supplied, publish all traces to an otel collector. 

### Fixes

* **Weaviate access configs access** Weaviate access config uses pydantic Secret and it needs to be resolved to the secret value when being used. This was fixed. 
* **unstructured-client compatibility fix** Fix an error when accessing the fields on `PartitionParameters` in the new 0.26.0 Python client.

## 0.0.6

### Fixes

* **unstructured-client compatibility fix** Update the calls to `unstructured_client.general.partition` to avoid a breaking change in the newest version.

## 0.0.5

### Enhancements

* **Add Couchbase Source Connector** Adds support for reading artifacts from Couchbase DB for processing in unstructured
* **Drop environment from pinecone as part of v2 migration** environment is no longer required by the pinecone SDK, so that field has been removed from the ingest CLI/SDK/
* **Add KDBAI Destination Connector** Adds support for writing elements and their embeddings to KDBAI DB.

### Fixes

* **AstraDB connector configs** Configs had dataclass annotation removed since they're now pydantic data models. 
* **Local indexer recursive behavior** Local indexer was indexing directories as well as files. This was filtered out.

## 0.0.4

### Enhancements

* **Add Couchbase Destination Connector** Adds support for storing artifacts in Couchbase DB for Vector Search
* **Leverage pydantic base models** All user-supplied configs are now derived from pydantic base models to leverage better type checking and add built in support for sensitive fields.
* **Autogenerate click options from base models** Leverage the pydantic base models for all configs to autogenerate the cli options exposed when running ingest as a CLI.
* **Drop required Unstructured dependency** Unstructured was moved to an extra dependency to only be imported when needed for functionality such as local partitioning/chunking.
* **Rebrand Astra to Astra DB** The Astra DB integration was re-branded to be consistent with DataStax standard branding.

## 0.0.3

### Enhancements

* **Improve documentation** Update the README's.
* **Explicit Opensearch classes** For the connector registry entries for opensearch, use only opensearch specific classes rather than any elasticsearch ones. 
* **Add missing fsspec destination precheck** check connection in precheck for all fsspec-based destination connectors

## 0.0.2

### Enhancements

* **Use uuid for s3 identifiers** Update unique id to use uuid derived from file path rather than the filepath itself.
* **V2 connectors precheck support** All steps in the v2 pipeline support an optional precheck call, which encompasses the previous check connection functionality. 
* **Filter Step** Support dedicated step as part of the pipeline to filter documents.

## 0.0.1

### Enhancements

### Features

* **Add Milvus destination connector** Adds support storing artifacts in Milvus vector database.

### Fixes

* **Remove old repo references** Any mention of the repo this project came from was removed. 

## 0.0.0

### Features

* **Initial Migration** Create the structure of this repo from the original code in the [Unstructured](https://github.com/Unstructured-IO/unstructured) project.

### Fixes<|MERGE_RESOLUTION|>--- conflicted
+++ resolved
@@ -1,8 +1,10 @@
-<<<<<<< HEAD
-## 0.0.15-dev4
-=======
+## 0.0.16-dev0
+
+### Enhancements
+
+### Fixes
+
 ## 0.0.15
->>>>>>> a673535a
 
 ### Fixes
 
