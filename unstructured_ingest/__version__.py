<<<<<<< HEAD
__version__ = "0.0.21-dev3"  # pragma: no cover
=======
__version__ = "0.0.22-dev2"  # pragma: no cover
>>>>>>> c4032373
<|MERGE_RESOLUTION|>--- conflicted
+++ resolved
@@ -1,5 +1 @@
-<<<<<<< HEAD
-__version__ = "0.0.21-dev3"  # pragma: no cover
-=======
-__version__ = "0.0.22-dev2"  # pragma: no cover
->>>>>>> c4032373
+__version__ = "0.0.22-dev2"  # pragma: no cover